{
  "name": "ubi",
  "version": "0.1.0",
  "description": "Universal Basic Income",
  "main": "truffle-config.js",
  "directories": {
    "test": "test"
  },
  "scripts": {
    "compile": "npx hardhat compile",
    "test": "npx hardhat test",
    "coverage": "npx hardhat coverage | coveralls"
  },
  "author": "Democracy Earth Foundation",
  "license": "ISC",
  "devDependencies": {
    "@nomiclabs/hardhat-ethers": "^2.0.1",
    "@nomiclabs/hardhat-etherscan": "^2.1.0",
    "@nomiclabs/hardhat-solhint": "^2.0.0",
    "@nomiclabs/hardhat-truffle5": "^2.0.0",
    "@nomiclabs/hardhat-waffle": "^2.0.1",
    "@nomiclabs/hardhat-web3": "^2.0.0",
    "@openzeppelin/contracts": "^3.4.0",
    "@openzeppelin/contracts-upgradeable": "^3.4.0",
    "@openzeppelin/hardhat-upgrades": "^1.6.0",
    "bignumber.js": "^9.0.1",
    "chai": "^4.2.0",
    "chai-as-promised": "7.1.1",
    "chai-bignumber": "3.0.0",
    "coveralls": "^3.1.0",
    "eth-lightwallet": "^4.0.0",
    "ethereum-waffle": "^3.2.1",
    "ethers": "^5.0.24",
    "ganache-cli": "^6.12.1",
    "hardhat": "^2.0.9",
    "hardhat-gas-reporter": "^1.0.4",
    "mocha-lcov-reporter": "^1.3.0",
    "openzeppelin-solidity": "^3.3.0",
    "prompt-confirm": "^2.0.4",
    "solidity-coverage": "^0.7.14"
  },
  "dependencies": {
<<<<<<< HEAD
    "eth-permit": "^0.1.10",
=======
    "moment": "^2.29.1",
>>>>>>> 9cdcdde4
    "poster": "git+https://github.com/auryn-macmillan/poster.git"
  }
}<|MERGE_RESOLUTION|>--- conflicted
+++ resolved
@@ -40,11 +40,8 @@
     "solidity-coverage": "^0.7.14"
   },
   "dependencies": {
-<<<<<<< HEAD
     "eth-permit": "^0.1.10",
-=======
     "moment": "^2.29.1",
->>>>>>> 9cdcdde4
     "poster": "git+https://github.com/auryn-macmillan/poster.git"
   }
 }